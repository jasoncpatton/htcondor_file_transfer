#!/usr/bin/env python3

"""
Utilize HTCondor to transfer / synchronize a directory from a source on an
execute host to a local destination on the submit host.
"""

import argparse
import contextlib
import hashlib
import logging
import os
import sys
import json
import time
from pathlib import Path
from typing import Iterator, Optional, Mapping, TypeVar, Dict, List

import htcondor
<<<<<<< HEAD
import htcondor.dags as dags
=======
>>>>>>> d3781317
import classad


KB = 2 ** 10
MB = 2 ** 20
GB = 2 ** 30
TB = 2 ** 40
<<<<<<< HEAD

METADATA_FILE_SIZE_LIMIT = 16 * KB
SANDBOX_FILE_NAME = "file-for-xfer"

THIS_FILE = Path(__file__).resolve()

K = TypeVar("K")
V = TypeVar("V")


def read_requirements_file(requirements_file: Optional[Path]) -> Optional[str]:
    if requirements_file is None:
        return None

    return requirements_file.read_text().strip()

=======

METADATA_FILE_SIZE_LIMIT = 16 * KB
SANDBOX_FILE_NAME = "file-for-xfer"

THIS_FILE = Path(__file__).resolve()

K = TypeVar("K")
V = TypeVar("V")


def read_requirements_file(requirements_file: Optional[Path]) -> Optional[str]:
    if requirements_file is None:
        return None

    return requirements_file.read_text().strip()

>>>>>>> d3781317

def generate_file_listing(src: Path, manifest_path: Path, test_mode: bool = False):
    with manifest_path.open(mode="w") as f:
        for entry in walk(src):
            size = entry.stat().st_size

            if test_mode and size > 50 * MB:
                continue
<<<<<<< HEAD

            info = {"name": entry.path, "size": size}
            f.write(f"{json.dumps(info)}\n")


def walk(path: Path) -> Iterator[os.DirEntry]:
    for entry in os.scandir(path):
        if entry.is_dir():
            yield from walk(entry.path)
        elif entry.is_file():
            yield entry
=======

            info = {"name": entry.path, "size": size}
            f.write("{}\n".format(json.dumps(info)))


def walk(path: Path) -> Iterator[os.DirEntry]:
    for entry in os.scandir(path):
        if entry.is_dir():
            yield from walk(entry.path)
        elif entry.is_file():
            yield entry


def shared_submit_descriptors(unique_id=None, requirements=None):
    return {
        "executable": THIS_FILE.as_posix(),
        "My.Is_Transfer_Job": "true",
        "My.WantFlocking": "true",
        "keep_claim_idle": "300",
        "request_disk": "1GB",
        "on_exit_hold": "ExitCode =!= 0",
        "requirements": requirements if requirements is not None else "true",
        "My.UniqueID": "{}".format(classad.quote(unique_id) if unique_id is not None else ''),
    }


def submit_outer_dag(
    working_dir: Path,
    source_dir: Path,
    dest_dir: Path,
    requirements: Optional[str] = None,
    unique_id: Optional[str] = None,
    test_mode: bool = False,
):

    # Only import htcondor.dags submit-side
    import htcondor.dags as dags

    working_dir = working_dir.resolve()
    dest_dir = dest_dir.resolve()

    working_dir.mkdir(parents=True, exist_ok=True)
    dest_dir.mkdir(parents=True, exist_ok=True)

    transfer_manifest_path = dest_dir / "transfer_manifest.txt"
>>>>>>> d3781317

    outer_dag = make_outer_dag(
        dest_dir,
        requirements,
        source_dir,
        test_mode,
        transfer_manifest_path,
        unique_id,
        working_dir,
    )

<<<<<<< HEAD
def shared_submit_descriptors(unique_id=None, requirements=None):
    return {
        "executable": THIS_FILE.as_posix(),
        "My.Is_Transfer_Job": "true",
        "My.WantFlocking": "true",
        "keep_claim_idle": "300",
        "request_disk": "1GB",
        "on_exit_hold": "ExitCode =!= 0",
        "requirements": requirements if requirements is not None else "true",
        "My.UniqueID": f"{classad.quote(unique_id) if unique_id is not None else ''}",
    }


def submit_outer_dag(
    working_dir: Path,
    source_dir: Path,
    dest_dir: Path,
    requirements: Optional[str] = None,
    unique_id: Optional[str] = None,
    test_mode: bool = False,
):
    working_dir = working_dir.resolve()
    dest_dir = dest_dir.resolve()
    source_dir = source_dir.resolve()

    transfer_manifest_path = dest_dir / "transfer_manifest.txt"

    outer_dag = make_outer_dag(
        dest_dir,
        requirements,
        source_dir,
        test_mode,
        transfer_manifest_path,
        unique_id,
        working_dir,
    )

    if requirements:
        (working_dir / "requirements.txt").write_text(requirements)

    outer_dag_file = dags.write_dag(
        outer_dag, dag_dir=working_dir, dag_file_name="outer.dag"
    )

    sub = htcondor.Submit.from_dag(str(outer_dag_file))

=======
    if requirements:
        (working_dir / "requirements.txt").write_text(requirements)

    outer_dag_file = dags.write_dag(
        outer_dag, dag_dir=working_dir, dag_file_name="outer.dag"
    )

    sub = htcondor.Submit.from_dag(str(outer_dag_file))

>>>>>>> d3781317
    with change_dir(working_dir):
        schedd = htcondor.Schedd()
        with schedd.transaction() as txn:
            return sub.queue(txn)


def make_outer_dag(
    dest_dir,
    requirements,
    source_dir,
    test_mode,
    transfer_manifest_path,
    unique_id,
    working_dir,
):
<<<<<<< HEAD
=======

    # Only import htcondor.dags submit-side
    import htcondor.dags as dags

>>>>>>> d3781317
    outer_dag = dags.DAG()

    outer_dag.layer(
        name="calc_work",
        submit_description=htcondor.Submit(
            {
                "output": "calc_work.out",
                "error": "calc_work.err",
                "log": "calc_work.log",
<<<<<<< HEAD
                "arguments": f"generate {source_dir} {'--test-mode' if test_mode else ''}",
=======
                "arguments": "generate {} {}".format(source_dir, '--test-mode' if test_mode else ''),
>>>>>>> d3781317
                "should_transfer_files": "yes",
                **shared_submit_descriptors(unique_id, requirements),
            }
        ),
        post=dags.Script(
            executable=THIS_FILE,
            arguments=[
                "write_subdag",
                source_dir,
                "source_manifest.txt",
                dest_dir,
                "destination_manifest.txt",
                transfer_manifest_path,
                "--requirements_file=requirements.txt"
                if requirements is not None
                else "",
                "--unique-id={}".format(unique_id) if unique_id is not None else "",
                "--test-mode" if test_mode else "",
            ],
        ),
    ).child_subdag(
        name="inner",
        dag_file=working_dir / "inner.dag",
        post=dags.Script(
            executable=THIS_FILE, arguments=["analyze", transfer_manifest_path]
        ),
    )

    return outer_dag


@contextlib.contextmanager
def change_dir(dir):
    original = os.getcwd()
    os.chdir(dir)
    yield
    os.chdir(original)


def parse_manifest(prefix: Path, manifest_path: Path, log_name):
    prefix = str(prefix.resolve())
    files = {}
    with manifest_path.open(mode="r") as fd:
        for line in fd:
            line = line.strip()

            if not line or line.startswith("#"):
                continue

            info = json.loads(line)

            if "name" not in info:
                raise Exception(
                    "Manifest line missing 'name' key.  Current line: %s" % line
                )
            fname = info["name"]
            if "size" not in info:
                raise Exception(
                    "Manifest line missing 'size' key.  Current line: %s" % line
                )
            size = int(info["size"])

            if not fname.startswith(prefix):
                logging.error(
                    "%s file (%s) does not start with specified prefix", log_name, fname
                )
            fname = fname[len(prefix) + 1 :]
            if not fname:
                logging.warning(
                    "%s file, stripped of prefix (%s), is empty", log_name, prefix
                )
                continue
            files[fname] = size
    return files


def write_inner_dag(
    source_prefix: Path,
    source_manifest: Path,
    dest_prefix: Path,
    requirements=None,
    test_mode: bool = False,
    unique_id=None,
):
<<<<<<< HEAD
=======

    # Only import htcondor.dags submit-side
    import htcondor.dags as dags

>>>>>>> d3781317
    src_files = parse_manifest(source_prefix, source_manifest, "Source")

    generate_file_listing(dest_prefix, Path("destination_manifest.txt"))
    dest_files = parse_manifest(
        dest_prefix, Path("destination_manifest.txt"), "Destination"
    )

    files_to_xfer = set()
    for fname in src_files:
        if src_files[fname] != dest_files.get(fname, -1):
            files_to_xfer.add(fname)

    transfer_manifest_path = Path(os.path.join(dest_prefix, "transfer_manifest.txt"))
    transfer_manifest_path.parent.mkdir(parents=True, exist_ok=True)
    transfer_manifest_path.touch(exist_ok=True)

    # Check for files that we have already verified, and do not verify them again.
    files_verified = set()
    with transfer_manifest_path.open(mode="r") as f:
        for line in f:
            line = line.strip()

            if not line or line.startswith("#"):
                continue

            info = line.split()

            if info[0] != "TRANSFER_VERIFIED":
                continue

            info = json.loads(" ".join(info[1:]))
            if not valid_metadata(info):
                continue

            files_verified.add(info["name"])

    files_to_verify = set()
    for fname in src_files:
        if fname in files_to_xfer:
            continue

        if fname not in files_verified:
            files_to_verify.add(fname)

    ensure_destination_dirs_exist(dest_prefix, files_to_xfer)

    xfer_cmd_info = make_cmd_info(
        files_to_xfer, source_prefix, dest_prefix, transfer_manifest_path
    )
    verify_cmd_info = make_cmd_info(
        files_to_verify, source_prefix, dest_prefix, transfer_manifest_path
    )
<<<<<<< HEAD

    write_cmd_info(xfer_cmd_info, Path("xfer_commands.json"))
    write_cmd_info(verify_cmd_info, Path("verify_commands.json"))

    inner_dag = make_inner_dag(
        requirements, xfer_cmd_info, verify_cmd_info, unique_id, test_mode
    )

=======

    write_cmd_info(xfer_cmd_info, Path("xfer_commands.json"))
    write_cmd_info(verify_cmd_info, Path("verify_commands.json"))

    inner_dag = make_inner_dag(
        requirements, xfer_cmd_info, verify_cmd_info, unique_id, test_mode
    )

>>>>>>> d3781317
    print(inner_dag.describe())

    dags.write_dag(inner_dag, dag_dir=Path.cwd(), dag_file_name="inner.dag")

    bytes_to_transfer = sum(src_files[fname] for fname in files_to_xfer)
    bytes_to_verify = sum(src_files[fname] for fname in files_to_verify)
    with transfer_manifest_path.open(mode="a") as f:
        f.write(
<<<<<<< HEAD
            f"SYNC_REQUEST {source_prefix} files_at_source={len(src_files)} files_to_transfer={len(files_to_xfer)} bytes_to_transfer={bytes_to_transfer} files_to_verify={len(files_to_verify)} bytes_to_verify={bytes_to_verify} timestamp={time.time()}\n"
=======
            "SYNC_REQUEST {} files_at_source={} files_to_transfer={} bytes_to_transfer={} files_to_verify={} bytes_to_verify={} timestamp={}\n".format(source_prefix, len(src_files), len(files_to_xfer), bytes_to_transfer, len(files_to_verify), bytes_to_verify, time.time())
>>>>>>> d3781317
        )

        for fname in files_to_xfer:
            info = {"name": fname, "size": src_files[fname]}
            f.write("TRANSFER_REQUEST {}\n".format(json.dumps(info)))
        for fname in files_to_verify:
            info = {"name": fname, "size": src_files[fname]}
            f.write("VERIFY_REQUEST {}\n".format(json.dumps(info)))


def ensure_destination_dirs_exist(dest_prefix, files_to_xfer):
    dest_dirs = set()
    for idx, fname in enumerate(sorted(files_to_xfer)):
        dest = os.path.join(dest_prefix, fname)
        dest_dirs.add(os.path.split(dest)[0])

    for dest_dir in dest_dirs:
        Path(dest_dir).mkdir(exist_ok=True, parents=True)


T_CMD_INFO = List[Mapping[str, Path]]


def make_cmd_info(files, source_prefix, dest_prefix, transfer_manifest_path):
    cmd_info = []

    for fname in files:
        src_file = os.path.join(source_prefix, fname)
        src_file_noslash = flatten_path(fname)
        dest = os.path.join(dest_prefix, fname)

        info = {
            "src_file": src_file,
            "src_file_noslash": src_file_noslash,
            "dest": dest,
            "transfer_manifest": transfer_manifest_path,
            "dest_prefix": dest_prefix,
        }
        cmd_info.append(info)

    return cmd_info

<<<<<<< HEAD
=======

def write_cmd_info(cmd_info: T_CMD_INFO, path: Path):
    with path.open("w") as cmd_fp:
        json.dump(dict(enumerate(map(values_to_strings, cmd_info))), cmd_fp)


def flatten_path(path: Path) -> str:
    return str(path).replace("/", "_SLASH_").replace(" ", "_SPACE_")
>>>>>>> d3781317

def write_cmd_info(cmd_info: T_CMD_INFO, path: Path):
    with path.open("w") as cmd_fp:
        json.dump(dict(enumerate(map(values_to_strings, cmd_info))), cmd_fp)

<<<<<<< HEAD

def flatten_path(path: Path) -> str:
    return str(path).replace("/", "_SLASH_").replace(" ", "_SPACE_")


=======
>>>>>>> d3781317
def values_to_strings(mapping: Mapping[K, V]) -> Dict[K, str]:
    return {k: str(v) for k, v in mapping.items()}


def make_inner_dag(
    requirements: Optional[str],
    xfer_cmd_info: T_CMD_INFO,
    verify_cmd_info: T_CMD_INFO,
    unique_id: Optional[str] = None,
    test_mode: bool = False,
<<<<<<< HEAD
) -> dags.DAG:
=======
):

    # Only import htcondor.dags submit-side
    import htcondor.dags as dags

>>>>>>> d3781317
    inner_dag = dags.DAG(
        max_jobs_by_category={"TRANSFER_JOBS": 1} if test_mode else None
    )

    inner_dag.layer(
        name="xfer",
        submit_description=htcondor.Submit(
            {
                "output": "$(src_file_noslash).out",
                "error": "$(src_file_noslash).err",
                "log": "xfer_file.log",
                "arguments": classad.quote("exec '$(src_file)'"),
                "should_transfer_files": "yes",
<<<<<<< HEAD
                "transfer_output_files": f"{SANDBOX_FILE_NAME}, metadata",
                "transfer_output_remaps": classad.quote(
                    f"{SANDBOX_FILE_NAME} = $(dest); metadata = $(src_file_noslash).metadata"
=======
                "transfer_output_files": "{}, metadata".format(SANDBOX_FILE_NAME),
                "transfer_output_remaps": classad.quote(
                    "{} = $(dest); metadata = $(src_file_noslash).metadata".format(SANDBOX_FILE_NAME)
>>>>>>> d3781317
                ),
                **shared_submit_descriptors(unique_id, requirements),
            }
        ),
        vars=xfer_cmd_info,
        post=dags.Script(
            executable=THIS_FILE,
            arguments=["verify", "--json=xfer_commands.json", "--fileid", "$JOB"],
        ),
    )

    inner_dag.layer(
        name="verify",
        submit_description=htcondor.Submit(
            {
                "output": "$(src_file_noslash).out",
                "error": "$(src_file_noslash).err",
                "log": "verify_file.log",
<<<<<<< HEAD
                "arguments": classad.quote(f"verify_remote '$(src_file)'"),
=======
                "arguments": classad.quote("verify_remote '$(src_file)'"),
>>>>>>> d3781317
                "should_transfer_files": "yes",
                "transfer_output_files": "metadata",
                "transfer_output_remaps": classad.quote(
                    "metadata = $(src_file_noslash).metadata"
                ),
                **shared_submit_descriptors(unique_id, requirements),
            }
        ),
        vars=verify_cmd_info,
        post=dags.Script(
            executable=THIS_FILE,
            arguments=["verify", "--json=verify_commands.json", "--fileid", "$JOB"],
        ),
    )

    return inner_dag


def xfer_exec(src_path: Path):
    if "_CONDOR_JOB_AD" not in os.environ:
        print("This executable must be run within the HTCondor runtime environment.")
        sys.exit(1)

    dest_path = Path(os.environ["_CONDOR_SCRATCH_DIR"]) / SANDBOX_FILE_NAME
    tmp_path = dest_path.with_suffix(".tmp")

    logging.info("About to copy %s to %s", src_path, tmp_path)

    file_size = src_path.stat().st_size
    logging.info("There are %.2f MB to copy", file_size / MB)
    last_log = time.time()

    hash_obj = hashlib.sha1()

    with src_path.open(mode="rb") as src, tmp_path.open(mode="wb") as dst:
        buf = src.read(MB)
        byte_count = len(buf)

        while len(buf) > 0:
            hash_obj.update(buf)
            dst.write(buf)

            buf = src.read(MB)

            now = time.time()
            if now - last_log > 5:
                logging.info(
                    "Copied %.2f of %.2f MB; %.1f%% done",
                    byte_count / MB,
                    file_size / MB,
                    (byte_count / float(file_size)) * 100,
                )
                last_log = now

            byte_count += len(buf)

        logging.info("Copy complete; about to synchronize file to disk")

        os.fsync(dst.fileno())

        logging.info("File synchronized to disk")

<<<<<<< HEAD
    logging.info(f"Renaming {tmp_path} to {dest_path}")

    tmp_path.rename(dest_path)

    logging.info(f"Renamed {tmp_path} to {dest_path}")
=======
    logging.info("Renaming {} to {}".format(tmp_path, dest_path))

    tmp_path.rename(dest_path)

    logging.info("Renamed {} to {}".format(tmp_path, dest_path))
>>>>>>> d3781317

    info = {
        "name": str(src_path),
        "digest": hash_obj.hexdigest(),
        "size": byte_count,
    }
<<<<<<< HEAD
    logging.info(f"File metadata: {info}")
=======
    logging.info("File metadata: {}".format(info))
>>>>>>> d3781317

    Path("metadata").write_text("{}\n".format(json.dumps(info)))

    logging.info("Wrote metadata file")


def verify_remote(src):
    src = Path(src)

    if "_CONDOR_JOB_AD" not in os.environ:
        print("This executable must be run within the HTCondor runtime environment.")
        sys.exit(1)

    logging.info("About to verify %s", src)

    file_size = src.stat().st_size

    logging.info("There are %.2f MB to verify", file_size / MB)
    last_log = time.time()

    hash_obj = hashlib.sha1()

    with src.open(mode="rb") as src_fd:
        buf = src_fd.read(MB)
        byte_count = len(buf)

        while len(buf) > 0:
            hash_obj.update(buf)
            buf = src_fd.read(MB)
            now = time.time()
            if now - last_log > 5:
                logging.info(
                    "Copied %.2f of %.2f MB; %.1f%% done",
                    byte_count / MB,
                    file_size / MB,
                    (byte_count / file_size) * 100,
                )
                last_log = now
            byte_count += len(buf)

    logging.info("Checksum computation complete")

    logging.info("File metadata: hash=%s, size=%d", hash_obj.hexdigest(), byte_count)

    with Path("metadata").open(mode="w") as metadata:
        info = {"name": str(src), "digest": hash_obj.hexdigest(), "size": byte_count}
<<<<<<< HEAD
        metadata.write(f"{json.dumps(info)}\n")
=======
        metadata.write("{}\n".format(json.dumps(info)))
>>>>>>> d3781317


def verify(dest_prefix: Path, dest: Path, metadata_path: Path, metadata_summary: Path):
    if metadata_path.stat().st_size > 16384:
        logging.error("Metadata file is too large")
        sys.exit(1)

    contents = metadata_path.read_text().strip()

    if not contents:
        logging.error("Metadata file is empty")
        sys.exit(1)

    info = json.loads(contents)

    if not valid_metadata(info):
        logging.error("Metadata file format incorrect; missing keys")
        sys.exit(1)

    src_fname = info["name"]
    src_hexdigest = info["digest"]
    src_size = int(info["size"])

    relative_fname = dest.relative_to(dest_prefix)

    logging.info("About to verify contents of %s", dest)

    dest_size = dest.stat().st_size

    if src_size != dest_size:
        logging.error(
            "Copied file size (%d bytes) does not match source file size (%d bytes)",
            dest_size,
            src_size,
        )
        sys.exit(2)

    logging.info("There are %.2f MB to verify", dest_size / MB)
    last_log = time.time()

    hash_obj = hashlib.sha1()

    with dest.open(mode="rb") as dest_fd:
        buf = dest_fd.read(MB)
        byte_count = len(buf)

        while len(buf) > 0:
            hash_obj.update(buf)
            buf = dest_fd.read(MB)

            now = time.time()
            if now - last_log > 5:
                logging.info(
                    "Verified %.2f of %.2f MB; %.1f%% done",
                    byte_count / MB,
                    dest_size / MB,
                    (byte_count / dest_size) * 100,
                )
                last_log = now

            byte_count += len(buf)

    dest_hexdigest = hash_obj.hexdigest()
    if src_hexdigest != dest_hexdigest:
        logging.info(
            "Destination file (%s) has incorrect SHA1 digest of %s, which does not match"
            " source file %s (digest %s)",
            dest,
            dest_hexdigest,
            src_hexdigest,
            src_fname,
        )
        sys.exit(1)

    logging.info(
        "File verification successful: Destination (%s) and source (%s) have matching"
        " SHA1 digest (%s)",
        dest,
        src_fname,
        src_hexdigest,
    )

    with metadata_summary.open(mode="a") as md_fd:
        info = {
            "name": str(relative_fname),
            "digest": src_hexdigest,
            "size": src_size,
            "timestamp": int(time.time()),
        }
<<<<<<< HEAD
        md_fd.write(f"TRANSFER_VERIFIED {json.dumps(info)}\n")
=======
        md_fd.write("TRANSFER_VERIFIED {}\n".format(json.dumps(info)))
>>>>>>> d3781317
        os.fsync(md_fd.fileno())

    metadata_path.unlink()
    if metadata_path.suffix == ".metadata":
        out_file = metadata_path.with_suffix(".out")
        if out_file.exists():
            out_file.unlink()
        err_file = metadata_path.with_suffix(".err")
        if err_file.exists():
            err_file.unlink()
<<<<<<< HEAD

=======
>>>>>>> d3781317

def valid_metadata(metadata) -> bool:
    return all(key in metadata for key in {"name", "digest", "size"})

<<<<<<< HEAD
=======
def valid_metadata(metadata) -> bool:
    return all(key in metadata for key in {"name", "digest", "size"})

>>>>>>> d3781317

def analyze(transfer_manifest: Path):
    sync_request_start = None
    sync_request = {"files": {}, "xfer_files": set(), "verified_files": {}}
    dest_dir = os.path.abspath(os.path.split(transfer_manifest)[0])
    sync_count = 0

    for idx, line in enumerate(transfer_manifest.open(mode="r")):
        info = line.strip().split()
        # Format: SYNC_REQUEST {} files_at_source={} files_to_transfer={} bytes_to_transfer={} files_to_verify={} bytes_to_verify={} timestamp={}
        if info[0] == "SYNC_REQUEST":
            sync_count += 1
            # if sync_request_start is not None:
            #    logging.error("Sync request started at line %d but never finished; inconsistent log",
            #        sync_request_start)
            #    sys.exit(4)
            sync_request_start = idx
            for entry in info[2:]:
                key, val = entry.split("=")
                if key == "timestamp":
                    continue
                sync_request[key] = int(val)
        # Format: TRANSFER_REQUEST fname size
        elif info[0] == "TRANSFER_REQUEST" or info[0] == "VERIFY_REQUEST":
            if sync_request_start is None:
                logging.error(
                    "Transfer request found at line %d before sync started; inconsistent log",
                    idx,
                )
                sys.exit(4)

            local_info = json.loads(" ".join(info[1:]))
            size = int(local_info["size"])
            fname = local_info["name"]

            # File was previously verified.
            if sync_request["verified_files"].get(fname, None) == size:
                continue
            sync_request["files"][fname] = size
            if info[0] == "TRANSFER_REQUEST":
                local_info = json.loads(" ".join(info[1:]))
                sync_request["xfer_files"].add(local_info["name"])
        # Format: TRANSFER_VERIFIED relative_fname hexdigest size timestamp:
        elif info[0] == "TRANSFER_VERIFIED":
            if sync_request_start is None:
                logging.error(
                    "Transfer verification found at line %d before sync started; inconsistent log",
                    idx,
                )
                sys.exit(4)

            local_info = json.loads(" ".join(info[1:]))
            fname = local_info["name"]
            size = int(local_info["size"])

            if sync_request["verified_files"].get(fname, None) == size:
                continue

            if fname not in sync_request["files"]:
                logging.error("File %s verified but was not requested.", fname)
                sys.exit(4)
            if sync_request["files"][fname] != size:
                logging.error(
                    "Verified file size %d of %s is different than anticipated",
                    size,
                    fname,
                    sync_request["files"][fname],
                )
                sys.exit(4)
            try:
                local_size = os.stat(os.path.join(dest_dir, fname)).st_size
            except OSError as oe:
                logging.error("Unable to verify size of %s: %s", fname, str(oe))
                sys.exit(4)
            if local_size != size:
                logging.error(
                    "Local size of %d of %s does not match anticipated size %d.",
                    local_size,
                    fname,
                    size,
                )
                sys.exit(4)
            if fname in sync_request["xfer_files"]:
                sync_request["files_to_transfer"] -= 1
                sync_request["bytes_to_transfer"] -= size
            else:
                sync_request["files_to_verify"] -= 1
                sync_request["bytes_to_verify"] -= size
            del sync_request["files"][fname]
            sync_request["verified_files"][fname] = size
        elif info[0] == "SYNC_DONE":
            if sync_request_start is None:
                logging.error(
                    "Transfer request found at line %d before sync started; inconsistent log",
                    idx,
                )
                sys.exit(4)

            if (
                sync_request["files_to_verify"]
                or sync_request["bytes_to_verify"]
                or sync_request["files"]
                or sync_request["files_to_transfer"]
                or sync_request["bytes_to_transfer"]
            ):
                logging.error(
                    "SYNC_DONE but there is work remaining: %s", str(sync_request)
                )
                sys.exit(4)

            sync_request_start = None
            sync_request = {"files": {}, "xfer_files": set(), "verified_files": {}}

    if sync_request_start is not None and (
        sync_request["files_to_verify"]
        or sync_request["bytes_to_verify"]
        or sync_request["files"]
        or sync_request["files_to_transfer"]
        or sync_request["bytes_to_transfer"]
    ):
        logging.error("Sync not done! Work remaining.")
        logging.error(
            "- Files to transfer: %s (bytes %d)",
            sync_request["files_to_transfer"],
            sync_request["bytes_to_transfer"],
        )
        logging.error(
            "- Files to verify: %s (bytes %d)",
            sync_request["files_to_verify"],
            sync_request["bytes_to_verify"],
        )
        logging.error("Inconsistent files: {}".format(str(sync_request["files"])))
        sys.exit(4)

    if sync_request_start is not None:
        with transfer_manifest.open(mode="a") as f:
<<<<<<< HEAD
            f.write(f"SYNC_DONE {int(time.time())}\n")
=======
            f.write("SYNC_DONE {}\n".format(int(time.time())))
>>>>>>> d3781317
        print("Synchronization done; verification complete.")
    elif sync_count:
        print("All synchronizations done; verification complete")
    else:
        logging.error("No synchronization found in manifest.")
        sys.exit(1)


def parse_args():
    parser = argparse.ArgumentParser()
    subparsers = parser.add_subparsers(dest="cmd")

    sync = subparsers.add_parser("sync")
    sync.add_argument("src", type=Path)
    sync.add_argument("dest", type=Path)
    default_working_dir = Path.cwd() / "xfer_working_dir"
    sync.add_argument(
        "--working-dir",
        help="Directory to place working HTCondor files.",
        type=Path,
        default=default_working_dir,
        dest="working_dir",
    )
    sync.add_argument(
        "--requirements",
        help="Submit file requirements (e.g. 'UniqueName == \"MyLab0001\"')",
    )
    sync.add_argument(
        "--requirements_file",
        help="File containing submit file requirements",
        type=Path,
    )
    sync.add_argument(
        "--unique-id",
        help="Do not submit if jobs with UniqueId already found in queue",
        dest="unique_id",
    )
    add_test_mode_arg(sync)

    generate = subparsers.add_parser("generate")
    generate.add_argument("src", type=Path)
    add_test_mode_arg(generate)

    subdag = subparsers.add_parser("write_subdag")
    subdag.add_argument("source_prefix", type=Path)
    subdag.add_argument("source_manifest", type=Path)
    subdag.add_argument("dest_prefix", type=Path)
    subdag.add_argument("dest_manifest", type=Path)
    subdag.add_argument("transfer_manifest", type=Path)
    subdag.add_argument("--requirements", help="Submit file requirements")
    subdag.add_argument(
        "--requirements_file",
        help="File containing submit file requirements",
        type=Path,
    )
    subdag.add_argument(
        "--unique-id", help="Set UniqueId in submitted jobs", dest="unique_id"
    )
    add_test_mode_arg(subdag)

    exec = subparsers.add_parser("exec")
    exec.add_argument("src", type=Path)

    verify_remote = subparsers.add_parser("verify_remote")
    verify_remote.add_argument("src", type=Path)

    verify = subparsers.add_parser("verify")
    # SCRIPT POST xfer_{name} {xfer_py} verify {dest_prefix} {dest} {src_file_noslash}.metadata {transfer_manifest}
    # verify.add_argument("dest_prefix")
    # verify.add_argument("dest")
    # verify.add_argument("metadata")
    # verify.add_argument("metadata_summary")
    verify.add_argument("--json", type=Path)
    verify.add_argument("--fileid")

    analyze = subparsers.add_parser("analyze")
    analyze.add_argument("transfer_manifest", type=Path)

    return parser.parse_args()


def add_test_mode_arg(parser):
    parser.add_argument(
        "--test-mode",
        help="Testing mode (only transfers small files)",
        default=False,
        action="store_true",
        dest="test_mode",
    )


def main():
    logging.basicConfig(format="%(asctime)s %(message)s", level=logging.INFO)

    args = parse_args()

<<<<<<< HEAD
    print(f"Called with args: {args}")
=======
    print("Called with args: {}".format(args))
>>>>>>> d3781317

    if args.cmd == "sync":
        if args.unique_id:
            schedd = htcondor.Schedd()
            existing_job = schedd.query(
<<<<<<< HEAD
                constraint=f"UniqueId == {classad.quote(args.unique_id)} && JobStatus =!= 4",
=======
                constraint="UniqueId == {} && JobStatus =!= 4".format(classad.quote(args.unique_id)),
>>>>>>> d3781317
                attr_list=[],
                limit=1,
            )
            if len(existing_job) > 0:
                logging.warning(
                    'Jobs already found in queue with UniqueId == "%s", exiting',
                    args.unique_id,
                )
                sys.exit()
<<<<<<< HEAD
        print(f"Will synchronize {args.src} at source to {args.dest} at destination")
=======
        print("Will synchronize {} at source to {} at destination".format(args.src, args.dest))
>>>>>>> d3781317
        cluster_id = submit_outer_dag(
            args.working_dir,
            args.src,
            args.dest,
            requirements=read_requirements_file(args.requirements_file)
            or args.requirements,
            unique_id=args.unique_id,
            test_mode=args.test_mode,
        )
<<<<<<< HEAD
        print(f"Parent job running in cluster {cluster_id}")
=======
        print("Parent job running in cluster {}".format(cluster_id))
>>>>>>> d3781317
    elif args.cmd == "generate":
        logging.info("Generating file listing for %s", args.src)
        generate_file_listing(
            args.src, Path("source_manifest.txt"), test_mode=args.test_mode
        )
    elif args.cmd == "write_subdag":
        logging.info(
            "Generating SUBGDAG for transfer of %s->%s",
            args.source_prefix,
            args.dest_prefix,
        )
        write_inner_dag(
            args.source_prefix,
            args.source_manifest,
            args.dest_prefix,
            requirements=read_requirements_file(args.requirements_file)
            or args.requirements,
            test_mode=args.test_mode,
            unique_id=args.unique_id,
        )
    elif args.cmd == "exec":
        xfer_exec(args.src)
    elif args.cmd == "verify":
        with args.json.open(mode="r") as f:
            cmd_info = json.load(f)
        # Split the DAG job name to get the cmd_info key
        info = cmd_info[args.fileid.split(":")[-1]]
        verify(
            Path(info["dest_prefix"]),
            Path(info["dest"]),
<<<<<<< HEAD
            Path(f"{info['src_file_noslash']}.metadata"),
=======
            Path("{}.metadata".format(info['src_file_noslash'])),
>>>>>>> d3781317
            Path(info["transfer_manifest"]),
        )
    elif args.cmd == "verify_remote":
        verify_remote(args.src)
    elif args.cmd == "analyze":
        analyze(args.transfer_manifest)


if __name__ == "__main__":
    main()<|MERGE_RESOLUTION|>--- conflicted
+++ resolved
@@ -17,10 +17,6 @@
 from typing import Iterator, Optional, Mapping, TypeVar, Dict, List
 
 import htcondor
-<<<<<<< HEAD
-import htcondor.dags as dags
-=======
->>>>>>> d3781317
 import classad
 
 
@@ -28,7 +24,6 @@
 MB = 2 ** 20
 GB = 2 ** 30
 TB = 2 ** 40
-<<<<<<< HEAD
 
 METADATA_FILE_SIZE_LIMIT = 16 * KB
 SANDBOX_FILE_NAME = "file-for-xfer"
@@ -45,24 +40,6 @@
 
     return requirements_file.read_text().strip()
 
-=======
-
-METADATA_FILE_SIZE_LIMIT = 16 * KB
-SANDBOX_FILE_NAME = "file-for-xfer"
-
-THIS_FILE = Path(__file__).resolve()
-
-K = TypeVar("K")
-V = TypeVar("V")
-
-
-def read_requirements_file(requirements_file: Optional[Path]) -> Optional[str]:
-    if requirements_file is None:
-        return None
-
-    return requirements_file.read_text().strip()
-
->>>>>>> d3781317
 
 def generate_file_listing(src: Path, manifest_path: Path, test_mode: bool = False):
     with manifest_path.open(mode="w") as f:
@@ -71,19 +48,6 @@
 
             if test_mode and size > 50 * MB:
                 continue
-<<<<<<< HEAD
-
-            info = {"name": entry.path, "size": size}
-            f.write(f"{json.dumps(info)}\n")
-
-
-def walk(path: Path) -> Iterator[os.DirEntry]:
-    for entry in os.scandir(path):
-        if entry.is_dir():
-            yield from walk(entry.path)
-        elif entry.is_file():
-            yield entry
-=======
 
             info = {"name": entry.path, "size": size}
             f.write("{}\n".format(json.dumps(info)))
@@ -129,7 +93,6 @@
     dest_dir.mkdir(parents=True, exist_ok=True)
 
     transfer_manifest_path = dest_dir / "transfer_manifest.txt"
->>>>>>> d3781317
 
     outer_dag = make_outer_dag(
         dest_dir,
@@ -141,44 +104,6 @@
         working_dir,
     )
 
-<<<<<<< HEAD
-def shared_submit_descriptors(unique_id=None, requirements=None):
-    return {
-        "executable": THIS_FILE.as_posix(),
-        "My.Is_Transfer_Job": "true",
-        "My.WantFlocking": "true",
-        "keep_claim_idle": "300",
-        "request_disk": "1GB",
-        "on_exit_hold": "ExitCode =!= 0",
-        "requirements": requirements if requirements is not None else "true",
-        "My.UniqueID": f"{classad.quote(unique_id) if unique_id is not None else ''}",
-    }
-
-
-def submit_outer_dag(
-    working_dir: Path,
-    source_dir: Path,
-    dest_dir: Path,
-    requirements: Optional[str] = None,
-    unique_id: Optional[str] = None,
-    test_mode: bool = False,
-):
-    working_dir = working_dir.resolve()
-    dest_dir = dest_dir.resolve()
-    source_dir = source_dir.resolve()
-
-    transfer_manifest_path = dest_dir / "transfer_manifest.txt"
-
-    outer_dag = make_outer_dag(
-        dest_dir,
-        requirements,
-        source_dir,
-        test_mode,
-        transfer_manifest_path,
-        unique_id,
-        working_dir,
-    )
-
     if requirements:
         (working_dir / "requirements.txt").write_text(requirements)
 
@@ -188,17 +113,6 @@
 
     sub = htcondor.Submit.from_dag(str(outer_dag_file))
 
-=======
-    if requirements:
-        (working_dir / "requirements.txt").write_text(requirements)
-
-    outer_dag_file = dags.write_dag(
-        outer_dag, dag_dir=working_dir, dag_file_name="outer.dag"
-    )
-
-    sub = htcondor.Submit.from_dag(str(outer_dag_file))
-
->>>>>>> d3781317
     with change_dir(working_dir):
         schedd = htcondor.Schedd()
         with schedd.transaction() as txn:
@@ -214,13 +128,10 @@
     unique_id,
     working_dir,
 ):
-<<<<<<< HEAD
-=======
 
     # Only import htcondor.dags submit-side
     import htcondor.dags as dags
 
->>>>>>> d3781317
     outer_dag = dags.DAG()
 
     outer_dag.layer(
@@ -230,11 +141,7 @@
                 "output": "calc_work.out",
                 "error": "calc_work.err",
                 "log": "calc_work.log",
-<<<<<<< HEAD
-                "arguments": f"generate {source_dir} {'--test-mode' if test_mode else ''}",
-=======
                 "arguments": "generate {} {}".format(source_dir, '--test-mode' if test_mode else ''),
->>>>>>> d3781317
                 "should_transfer_files": "yes",
                 **shared_submit_descriptors(unique_id, requirements),
             }
@@ -319,13 +226,10 @@
     test_mode: bool = False,
     unique_id=None,
 ):
-<<<<<<< HEAD
-=======
 
     # Only import htcondor.dags submit-side
     import htcondor.dags as dags
 
->>>>>>> d3781317
     src_files = parse_manifest(source_prefix, source_manifest, "Source")
 
     generate_file_listing(dest_prefix, Path("destination_manifest.txt"))
@@ -378,7 +282,6 @@
     verify_cmd_info = make_cmd_info(
         files_to_verify, source_prefix, dest_prefix, transfer_manifest_path
     )
-<<<<<<< HEAD
 
     write_cmd_info(xfer_cmd_info, Path("xfer_commands.json"))
     write_cmd_info(verify_cmd_info, Path("verify_commands.json"))
@@ -387,16 +290,6 @@
         requirements, xfer_cmd_info, verify_cmd_info, unique_id, test_mode
     )
 
-=======
-
-    write_cmd_info(xfer_cmd_info, Path("xfer_commands.json"))
-    write_cmd_info(verify_cmd_info, Path("verify_commands.json"))
-
-    inner_dag = make_inner_dag(
-        requirements, xfer_cmd_info, verify_cmd_info, unique_id, test_mode
-    )
-
->>>>>>> d3781317
     print(inner_dag.describe())
 
     dags.write_dag(inner_dag, dag_dir=Path.cwd(), dag_file_name="inner.dag")
@@ -405,11 +298,7 @@
     bytes_to_verify = sum(src_files[fname] for fname in files_to_verify)
     with transfer_manifest_path.open(mode="a") as f:
         f.write(
-<<<<<<< HEAD
-            f"SYNC_REQUEST {source_prefix} files_at_source={len(src_files)} files_to_transfer={len(files_to_xfer)} bytes_to_transfer={bytes_to_transfer} files_to_verify={len(files_to_verify)} bytes_to_verify={bytes_to_verify} timestamp={time.time()}\n"
-=======
             "SYNC_REQUEST {} files_at_source={} files_to_transfer={} bytes_to_transfer={} files_to_verify={} bytes_to_verify={} timestamp={}\n".format(source_prefix, len(src_files), len(files_to_xfer), bytes_to_transfer, len(files_to_verify), bytes_to_verify, time.time())
->>>>>>> d3781317
         )
 
         for fname in files_to_xfer:
@@ -452,8 +341,6 @@
 
     return cmd_info
 
-<<<<<<< HEAD
-=======
 
 def write_cmd_info(cmd_info: T_CMD_INFO, path: Path):
     with path.open("w") as cmd_fp:
@@ -462,20 +349,8 @@
 
 def flatten_path(path: Path) -> str:
     return str(path).replace("/", "_SLASH_").replace(" ", "_SPACE_")
->>>>>>> d3781317
-
-def write_cmd_info(cmd_info: T_CMD_INFO, path: Path):
-    with path.open("w") as cmd_fp:
-        json.dump(dict(enumerate(map(values_to_strings, cmd_info))), cmd_fp)
-
-<<<<<<< HEAD
-
-def flatten_path(path: Path) -> str:
-    return str(path).replace("/", "_SLASH_").replace(" ", "_SPACE_")
-
-
-=======
->>>>>>> d3781317
+
+
 def values_to_strings(mapping: Mapping[K, V]) -> Dict[K, str]:
     return {k: str(v) for k, v in mapping.items()}
 
@@ -486,15 +361,11 @@
     verify_cmd_info: T_CMD_INFO,
     unique_id: Optional[str] = None,
     test_mode: bool = False,
-<<<<<<< HEAD
-) -> dags.DAG:
-=======
 ):
 
     # Only import htcondor.dags submit-side
     import htcondor.dags as dags
 
->>>>>>> d3781317
     inner_dag = dags.DAG(
         max_jobs_by_category={"TRANSFER_JOBS": 1} if test_mode else None
     )
@@ -508,15 +379,9 @@
                 "log": "xfer_file.log",
                 "arguments": classad.quote("exec '$(src_file)'"),
                 "should_transfer_files": "yes",
-<<<<<<< HEAD
-                "transfer_output_files": f"{SANDBOX_FILE_NAME}, metadata",
-                "transfer_output_remaps": classad.quote(
-                    f"{SANDBOX_FILE_NAME} = $(dest); metadata = $(src_file_noslash).metadata"
-=======
                 "transfer_output_files": "{}, metadata".format(SANDBOX_FILE_NAME),
                 "transfer_output_remaps": classad.quote(
                     "{} = $(dest); metadata = $(src_file_noslash).metadata".format(SANDBOX_FILE_NAME)
->>>>>>> d3781317
                 ),
                 **shared_submit_descriptors(unique_id, requirements),
             }
@@ -535,11 +400,7 @@
                 "output": "$(src_file_noslash).out",
                 "error": "$(src_file_noslash).err",
                 "log": "verify_file.log",
-<<<<<<< HEAD
-                "arguments": classad.quote(f"verify_remote '$(src_file)'"),
-=======
                 "arguments": classad.quote("verify_remote '$(src_file)'"),
->>>>>>> d3781317
                 "should_transfer_files": "yes",
                 "transfer_output_files": "metadata",
                 "transfer_output_remaps": classad.quote(
@@ -602,30 +463,18 @@
 
         logging.info("File synchronized to disk")
 
-<<<<<<< HEAD
-    logging.info(f"Renaming {tmp_path} to {dest_path}")
+    logging.info("Renaming {} to {}".format(tmp_path, dest_path))
 
     tmp_path.rename(dest_path)
 
-    logging.info(f"Renamed {tmp_path} to {dest_path}")
-=======
-    logging.info("Renaming {} to {}".format(tmp_path, dest_path))
-
-    tmp_path.rename(dest_path)
-
     logging.info("Renamed {} to {}".format(tmp_path, dest_path))
->>>>>>> d3781317
 
     info = {
         "name": str(src_path),
         "digest": hash_obj.hexdigest(),
         "size": byte_count,
     }
-<<<<<<< HEAD
-    logging.info(f"File metadata: {info}")
-=======
     logging.info("File metadata: {}".format(info))
->>>>>>> d3781317
 
     Path("metadata").write_text("{}\n".format(json.dumps(info)))
 
@@ -672,11 +521,7 @@
 
     with Path("metadata").open(mode="w") as metadata:
         info = {"name": str(src), "digest": hash_obj.hexdigest(), "size": byte_count}
-<<<<<<< HEAD
-        metadata.write(f"{json.dumps(info)}\n")
-=======
         metadata.write("{}\n".format(json.dumps(info)))
->>>>>>> d3781317
 
 
 def verify(dest_prefix: Path, dest: Path, metadata_path: Path, metadata_summary: Path):
@@ -766,11 +611,7 @@
             "size": src_size,
             "timestamp": int(time.time()),
         }
-<<<<<<< HEAD
-        md_fd.write(f"TRANSFER_VERIFIED {json.dumps(info)}\n")
-=======
         md_fd.write("TRANSFER_VERIFIED {}\n".format(json.dumps(info)))
->>>>>>> d3781317
         os.fsync(md_fd.fileno())
 
     metadata_path.unlink()
@@ -781,20 +622,11 @@
         err_file = metadata_path.with_suffix(".err")
         if err_file.exists():
             err_file.unlink()
-<<<<<<< HEAD
-
-=======
->>>>>>> d3781317
+
 
 def valid_metadata(metadata) -> bool:
     return all(key in metadata for key in {"name", "digest", "size"})
 
-<<<<<<< HEAD
-=======
-def valid_metadata(metadata) -> bool:
-    return all(key in metadata for key in {"name", "digest", "size"})
-
->>>>>>> d3781317
 
 def analyze(transfer_manifest: Path):
     sync_request_start = None
@@ -931,11 +763,7 @@
 
     if sync_request_start is not None:
         with transfer_manifest.open(mode="a") as f:
-<<<<<<< HEAD
-            f.write(f"SYNC_DONE {int(time.time())}\n")
-=======
             f.write("SYNC_DONE {}\n".format(int(time.time())))
->>>>>>> d3781317
         print("Synchronization done; verification complete.")
     elif sync_count:
         print("All synchronizations done; verification complete")
@@ -1032,21 +860,13 @@
 
     args = parse_args()
 
-<<<<<<< HEAD
-    print(f"Called with args: {args}")
-=======
     print("Called with args: {}".format(args))
->>>>>>> d3781317
 
     if args.cmd == "sync":
         if args.unique_id:
             schedd = htcondor.Schedd()
             existing_job = schedd.query(
-<<<<<<< HEAD
-                constraint=f"UniqueId == {classad.quote(args.unique_id)} && JobStatus =!= 4",
-=======
                 constraint="UniqueId == {} && JobStatus =!= 4".format(classad.quote(args.unique_id)),
->>>>>>> d3781317
                 attr_list=[],
                 limit=1,
             )
@@ -1056,11 +876,7 @@
                     args.unique_id,
                 )
                 sys.exit()
-<<<<<<< HEAD
-        print(f"Will synchronize {args.src} at source to {args.dest} at destination")
-=======
         print("Will synchronize {} at source to {} at destination".format(args.src, args.dest))
->>>>>>> d3781317
         cluster_id = submit_outer_dag(
             args.working_dir,
             args.src,
@@ -1070,11 +886,7 @@
             unique_id=args.unique_id,
             test_mode=args.test_mode,
         )
-<<<<<<< HEAD
-        print(f"Parent job running in cluster {cluster_id}")
-=======
         print("Parent job running in cluster {}".format(cluster_id))
->>>>>>> d3781317
     elif args.cmd == "generate":
         logging.info("Generating file listing for %s", args.src)
         generate_file_listing(
@@ -1105,11 +917,7 @@
         verify(
             Path(info["dest_prefix"]),
             Path(info["dest"]),
-<<<<<<< HEAD
-            Path(f"{info['src_file_noslash']}.metadata"),
-=======
             Path("{}.metadata".format(info['src_file_noslash'])),
->>>>>>> d3781317
             Path(info["transfer_manifest"]),
         )
     elif args.cmd == "verify_remote":
