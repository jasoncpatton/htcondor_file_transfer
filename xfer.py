#!/usr/bin/python

"""
Utilize HTCondor to transfer / synchronize a directory from a source on an
execute host to a local destination on the submit host.
"""

from __future__ import print_function, unicode_literals

import argparse
import errno
import hashlib
import logging
import os
import re
import sys
import json
import time

import htcondor


PARENT_DAG = \
"""
# Gather the remote file listing.
JOB CalculateWork calc_work.sub DIR calc_work

# Gather the local file listing and write out the sub-DAG
# to perform the actual transfers
SCRIPT POST CalculateWork {exec_py} write_subdag {source_prefix} source_manifest.txt {dest_prefix} destination_manifest.txt {transfer_manifest} {other_args}

SUBDAG EXTERNAL DoXfers calc_work/do_work.dag
SCRIPT POST DoXfers {exec_py} analyze {transfer_manifest}

PARENT CalculateWork CHILD DoXfers
"""

CALC_WORK_JOB = \
"""
universe = vanilla
executable = {exec_py}
output = calc_work.out
error = calc_work.err
log = calc_work.log
arguments = generate {source_dir} {other_args}
should_transfer_files = YES
transfer_output_files = source_manifest.txt
requirements = Machine =?= "spaldingwcic0.chtc.wisc.edu"
+IS_TRANSFER_JOB = true
+WantFlocking = true

queue
"""

XFER_FILE_JOB = \
"""
universe = vanilla
executable = {}
output = $(src_file_noslash).out
error = $(src_file_noslash).err
log = xfer_file.log
arguments = exec $(src_file)
should_transfer_files = YES
transfer_output_files = file0, metadata
transfer_output_remaps = "file0 = $(dst_file); metadata = $(src_file_noslash).metadata"
<<<<<<< HEAD
+IS_TRANSFER_JOB = true
=======
requirements = Machine =?= "spaldingwcic0.chtc.wisc.edu"
+IS_TRANSFER_JOB = true
+WantFlocking = true
>>>>>>> 491d26e1

queue
"""

VERIFY_FILE_JOB = \
"""
universe = vanilla
executable = {}
output = $(src_file_noslash).out
error = $(src_file_noslash).err
log = xfer_file.log
arguments = verify_remote $(src_file)
should_transfer_files = YES
transfer_output_files = metadata
transfer_output_remaps = "metadata = $(src_file_noslash).metadata"
<<<<<<< HEAD
+IS_TRANSFER_JOB = true
=======
requirements = Machine =?= "spaldingwcic0.chtc.wisc.edu"
+IS_TRANSFER_JOB = true
+WantFlocking = true
>>>>>>> 491d26e1

queue
"""

DO_WORK_DAG_HEADER = \
"""
CATEGORY ALL_NODES TRANSFER_JOBS
{}

"""

DO_WORK_DAG_XFER_SNIPPET = \
"""
JOB xfer_{name} xfer_file.sub DIR calc_work
VARS xfer_{name} src_file_noslash="{src_file_noslash}"
VARS xfer_{name} src_file="{src_file}"
VARS xfer_{name} dst_file="{dest}"
SCRIPT POST xfer_{name} {xfer_py} verify {dest_prefix} {dest} {src_file_noslash}.metadata {transfer_manifest}

"""

DO_WORK_DAG_VERIFY_SNIPPET = \
"""
JOB verify_{name} verify_file.sub DIR calc_work
VARS verify_{name} src_file_noslash="{src_file_noslash}"
VARS verify_{name} src_file="{src_file}"
VARS verify_{name} dst_file="{dest}"
SCRIPT POST verify_{name} {xfer_py} verify {dest_prefix} {dest} {src_file_noslash}.metadata {transfer_manifest}

"""


_SIMPLE_FNAME_RE = re.compile("^[0-9A-Za-z_./\-]+$")
def simple_fname(fname):
    return _SIMPLE_FNAME_RE.matches(fname)


def search_path(exec_name):
    for path in os.environ.get("PATH", "/usr/bin:/bin").split(":"):
        fname = os.path.join(path, exec_name)
        if os.access(fname, os.X_OK):
            return fname


def parse_args():
    parser = argparse.ArgumentParser()
    subparsers = parser.add_subparsers(dest="cmd")

    parser_sync = subparsers.add_parser("sync")
    parser_sync.add_argument("src")
    parser_sync.add_argument("dest")
    parser_sync.add_argument("--working-dir", help="Directory to place working HTCondor files.",
        default="./scratch_dir", dest="working_dir")
    parser_sync.add_argument("--test-mode", help="Testing mode (only transfers small files)",
        default=False, action="store_true", dest="test_mode")

    parser_generate = subparsers.add_parser("generate")
    parser_generate.add_argument("src")
    parser_generate.add_argument("--test-mode", help="Testing mode (only transfers small files)",
        default=False, action="store_true", dest="test_mode")

    parser_subdag = subparsers.add_parser("write_subdag")
    parser_subdag.add_argument("source_prefix")
    parser_subdag.add_argument("source_manifest")
    parser_subdag.add_argument("dest_prefix")
    parser_subdag.add_argument("dest_manifest")
    parser_subdag.add_argument("transfer_manifest")
    parser_subdag.add_argument("--test-mode", help="Testing mode (only transfers small files)",
        default=False, action="store_true", dest="test_mode")

    parser_exec = subparsers.add_parser("exec")
    parser_exec.add_argument("src")

    parser_verify_remote = subparsers.add_parser("verify_remote")
    parser_verify_remote.add_argument("src")

    parser_verify = subparsers.add_parser("verify")
    parser_verify.add_argument("dest_prefix")
    parser_verify.add_argument("dest")
    parser_verify.add_argument("metadata")
    parser_verify.add_argument("metadata_summary")

    parser_analyze = subparsers.add_parser("analyze")
    parser_analyze.add_argument("transfer_manifest")
 
    return parser.parse_args()


def generate_file_listing(src, manifest, test_mode=False):
    with open(manifest, "w") as fp:
        for root, dirs, fnames in os.walk(src):
            for fname in fnames:
                full_fname = os.path.normpath(os.path.join(root, fname))
                size = os.stat(full_fname).st_size
                if test_mode and size > 50*1024*1024:
                    continue
                if simple_fname(full_fname):
                    fp.write("{} {}\n".format(full_fname, size))
                else:
                    info = {'name': full_fname, 'size': size}
                    fp.write("{}\n".format(json.dumps(info)))


def submit_parent_dag(working_dir, source_dir, dest_dir, test_mode=False):
    try:
        os.makedirs(os.path.join(working_dir, "calc_work"))
    except OSError as oe:
        if oe.errno != errno.EEXIST:
            raise

    info = os.path.split(sys.argv[0])
    full_exec_path = os.path.join(os.path.abspath(info[0]), info[1])

    with open(os.path.join(working_dir, "xfer.dag"), "w") as fd:
        fd.write(PARENT_DAG.format(exec_py=full_exec_path, source_prefix=source_dir,
            dest_prefix=dest_dir, other_args="--test-mode" if test_mode else "",
            transfer_manifest=os.path.join(dest_dir, "transfer_manifest.txt")))

    with open(os.path.join(working_dir, "calc_work", "calc_work.sub"), "w") as fd:
        fd.write(CALC_WORK_JOB.format(exec_py=full_exec_path, source_dir=source_dir,
            other_args="--test-mode" if test_mode else ""))

    dagman = search_path("condor_dagman")
    if not dagman:
        print("Unable to find the `condor_dagman` executable in the $PATH")
        sys.exit(1)

    submit_dict = {
        b"universe":                    b"scheduler",
        b"executable":                  dagman.encode('utf-8'),
        b"output":                      b"xfer.dag.lib.out",
        b"error":                       b"xfer.dag.lib.err",
        b"log":                         b"xfer.dag.dagman.log",
        b"remove_kill_Sig":             b"SIGUSR1",
        b"+OtherJobRemoveRequirements": b'"DAGManJobId =?= $(cluster)"',
        b"on_exit_remove":              b'(ExitSignal =?= 11 || (ExitCode =!= UNDEFINED && '
                                        b'ExitCode >=0 && ExitCode <= 2))',
        b"arguments":                   b"\"-p 0 -f -l . -Lockfile xfer.dag.lock -AutoRescue 1 -DoRescueFrom 0"
                                        b" -Dag xfer.dag -Suppress_notification -Dagman /usr/bin/condor_dagman"
                                        b" -CsdVersion {}\"".format(htcondor.version().replace(" ", "' '")),
        b"environment":                 b"_CONDOR_SCHEDD_ADDRESS_FILE={};_CONDOR_MAX_DAGMAN_LOG=0;"
                                        b"_CONDOR_SCHEDD_DAEMON_AD_FILE={};_CONDOR_DAGMAN_LOG=xfer.dag.dagman.out".format(
            htcondor.param[b'SCHEDD_ADDRESS_FILE'], htcondor.param[b'SCHEDD_DAEMON_AD_FILE'])
    }

    schedd = htcondor.Schedd()

    orig_pwd = os.getcwd()
    try:
        os.chdir(working_dir)
        sub = htcondor.Submit(submit_dict)
        with schedd.transaction() as txn:
            return sub.queue(txn)
    finally:
        os.chdir(orig_pwd)


def parse_manifest(prefix, manifest, log_name):

    prefix = os.path.normpath(prefix)
    files = {}
    with open(manifest, "r") as fd:
        for line in fd.readlines():
            line = line.strip()
            if not line or line.startswith("#"):
                continue
            if line.startswitch("{"):
                info = json.loads(line)
                if 'name' not in info:
                    raise Exception("Manifest line missing 'name' key.  Current line: %s" % line)
                fname = info['name']
                if 'size' not in info:
                    raise Exception("Manifest line missing 'size' key.  Currenty line: %s" % line)
                size = int(info['size'])
            else:
                info = line.strip().split()
                if len(info) != 2:
                    raise Exception("Manifest lines must have two columns.  Current line: %s" % line)
                fname = info[0].decode('utf-8')
                size = int(info[1])
            if not fname.startswith(prefix):
                logging.error("%s file (%s) does not start with specified prefix", log_name, fname)
            fname = fname[len(prefix) + 1:]
            if not fname:
                logging.warning("%s file, stripped of prefix (%s), is empty", log_name, prefix)
                continue
            files[fname] = size
    return files


def write_subdag(source_prefix, source_manifest, dest_prefix, dest_manifest, transfer_manifest, test_mode=False):
    src_files = parse_manifest(source_prefix, source_manifest, "Source")

    generate_file_listing(dest_prefix, "destination_manifest.txt")
    dest_files = parse_manifest(dest_prefix, "destination_manifest.txt", "Destination")

    files_to_xfer = set()
    for fname in src_files:
        if src_files[fname] != dest_files.get(fname, -1):
            files_to_xfer.add(fname)

    transfer_manifest = os.path.join(dest_prefix, "transfer_manifest.txt")
    if not os.path.exists(transfer_manifest):
        try:
            os.makedirs(dest_prefix)
        except OSError as oe:
            if oe.errno != errno.EEXIST:
                raise
        fd = os.open(transfer_manifest, os.O_CREAT|os.O_RDONLY)
        os.close(fd)

    files_verified = set()
    with open(transfer_manifest, "r") as fp:
        for line in fp.readlines():
            line = line.strip()
            if not line or line[0] == '#':
                continue
            info = line.strip().split()
            if info[0] != 'TRANSFER_VERIFIED':
                continue
                if info[1] == '{':
                    info = json.loads(info[1])
                    if 'name' not in info or 'digest' not in info or \
                            'size' not in info:
                        continue
                if len(info) != 5:
                    continue
                fname, hexdigest, size = info[1:-1]
            relative_fname = fname
            files_verified.add(relative_fname)

    files_to_verify = set()
    for fname in src_files:
        if fname in files_to_xfer:
            continue
        if fname not in files_verified:
            files_to_verify.add(fname)

    info = os.path.split(sys.argv[0])
    full_exec_path = os.path.join(os.path.abspath(info[0]), info[1])

    with open("xfer_file.sub", "w") as fp:
        fp.write(XFER_FILE_JOB.format(full_exec_path))
    with open("verify_file.sub", "w") as fp:
        fp.write(VERIFY_FILE_JOB.format(full_exec_path))

    idx = 0
    dest_dirs = set()
    with open("do_work.dag", "w") as fp:
        fp.write(DO_WORK_DAG_HEADER.format("MAXJOBS TRANSFER_JOBS 1" if test_mode else ""))
        files_to_xfer = list(files_to_xfer)
        files_to_xfer.sort()
        for fname in files_to_xfer:
            idx += 1
            src_file = os.path.join(source_prefix, fname)
            src_file_noslash = fname.replace("/", "_")
            dest = os.path.join(dest_prefix, fname)
            dest_dirs.add(os.path.split(dest)[0])
            logging.info("File transfer to perform: %s->%s", src_file, dest)
            fp.write(DO_WORK_DAG_XFER_SNIPPET.format(name=idx, src_file=src_file,
                xfer_py=full_exec_path, src_file_noslash=src_file_noslash, dest=dest,
                transfer_manifest=transfer_manifest, dest_prefix=dest_prefix))

        idx = 0
        for fname in files_to_verify:
            idx += 1
            src_file = os.path.join(source_prefix, fname)
            src_file_noslash = fname.replace("/", "_")
            dest = os.path.join(dest_prefix, fname)
            logging.info("File to verify: %s", src_file)
            fp.write(DO_WORK_DAG_VERIFY_SNIPPET.format(name=idx, src_file=src_file,
                xfer_py=full_exec_path, src_file_noslash=src_file_noslash, dest=dest,
                transfer_manifest=transfer_manifest, dest_prefix=dest_prefix))

    for dest_dir in dest_dirs:
        try:
            os.makedirs(dest_dir)
        except OSError as oe:
            if oe.errno != errno.EEXIST:
                raise

    bytes_to_transfer = sum(src_files[fname] for fname in files_to_xfer)
    bytes_to_verify = sum(src_files[fname] for fname in files_to_verify)
    with open(transfer_manifest, "a") as fp:
        fp.write("SYNC_REQUEST {} files_at_source={} files_to_transfer={} bytes_to_transfer={} files_to_verify={} bytes_to_verify={} timestamp={}\n".format(
            source_prefix, len(src_files), len(files_to_xfer), bytes_to_transfer, len(files_to_verify), bytes_to_verify, time.time()))
        for fname in files_to_xfer:
            if simple_fname(fname):
                fp.write("TRANSFER_REQUEST {} {}\n".format(fname, src_files[fname]))
            else:
                info = {"name": fname, "size": src_files[fname]}
                fp.write("TRANSFER_REQUEST {}\n".format(json.dumps(info)))
        for fname in files_to_verify:
            if simple_fname(fname):
                fp.write("VERIFY_REQUEST {} {}\n".format(fname, src_files[fname]))
            else:
                info = {"name": fname, "size": src_files[fname]}
                fp.write("VERIFY_REQUEST {}\n".format(json.dumps(info)))


def xfer_exec(src):
    if '_CONDOR_JOB_AD' not in os.environ:
        print("This executable must be run within the HTCondor runtime environment.")
        sys.exit(1)

    logging.info("About to copy %s to file0", src)
    src_fd = open(src, "r")
    dest_fd = open("file0", "w")
    file_size = os.fstat(src_fd.fileno()).st_size
    logging.info("There are %.2fMB to copy", file_size / 1024. / 1024.)
    last_log = time.time()
    buf = src_fd.read(1024*1024)
    hash_obj = hashlib.sha1()
    byte_count = len(buf)
    while len(buf) > 0:
        hash_obj.update(buf)
        dest_fd.write(buf)
        buf = src_fd.read(1024*1024)
        now = time.time()
        if (now - last_log > 5):
            logging.info("Copied %.2f of %.2fMB; %.1f%% done", byte_count / 1024. / 1024., file_size / 1024. / 1024.,
                (byte_count / float(file_size)) * 100)
            last_log = now
        byte_count += len(buf)

    src_fd.close()
    logging.info("Copy complete; about to synchronize file to disk")
    os.fsync(dest_fd.fileno())
    logging.info("File synchronized to disk")
    dest_fd.close()

    logging.info("File metadata: hash=%s, size=%d", hash_obj.hexdigest(), byte_count)
    with open("metadata", "w") as metadata_fd:
        if simple_fname(src):
            metadata_fd.write("{} {} {}\n".format(src, hash_obj.hexdigest(), byte_count).encode('utf-8'))
        else:
            info = {"name": src, "digest": hash_obj.hexdigest(), "size": byte_count}
            metadata_fd.write("{}\n".format(json.dumps(info)))


def verify_remote(src):
    if '_CONDOR_JOB_AD' not in os.environ:
        print("This executable must be run within the HTCondor runtime environment.")
        sys.exit(1)

    logging.info("About to verify %s", src)
    src_fd = open(src, "r")
    file_size = os.fstat(src_fd.fileno()).st_size
    logging.info("There are %.2fMB to verify", file_size / 1024. / 1024.)
    last_log = time.time()
    buf = src_fd.read(1024*1024)
    hash_obj = hashlib.sha1()
    byte_count = len(buf)
    while len(buf) > 0:
        hash_obj.update(buf)
        buf = src_fd.read(1024*1024)
        now = time.time()
        if (now - last_log > 5):
            logging.info("Copied %.2f of %.2fMB; %.1f%% done", byte_count / 1024. / 1024., file_size / 1024. / 1024.,
                (byte_count / float(file_size)) * 100)
            last_log = now
        byte_count += len(buf)

    src_fd.close()
    logging.info("Checksum computation complete")

    logging.info("File metadata: hash=%s, size=%d", hash_obj.hexdigest(), byte_count)
    with open("metadata", "w") as metadata_fd:
        if simple_fname(src):
            metadata_fd.write("{} {} {}\n".format(src, hash_obj.hexdigest(), byte_count).encode('utf-8'))
        else:
            info = {"name": src, "digest": hash_obj.hexdigest(), "size": byte_count}
            metadata_fd.write("{}\n".format(json.dumps(info)))


def verify(dest_prefix, dest, metadata, metadata_summary):
    with open(metadata, "r") as metadata_fd:
        if os.fstat(metadata_fd.fileno()).st_size > 16384:
            logging.error("Metadata file is too large")
            sys.exit(1)
        contents = metadata_fd.read()
        contents = contents.strip()
        if not contents:
            logging.error("Metadata file is empty")
            sys.exit(1)
        if info[0] == '{':
            info = json.loads(contents)
            if 'name' not in info or 'digest' not in info or 'size' not in info:
                logging.error("Metadata file format incorrect; missing keys")
                sys.exit(1)
            src_fname = info['name']
            src_hexdigest = info['digest'].encode("ascii")
            src_size = int(info['size'])
        else:
            info = contents.strip().split()
            if len(info) != 3:
                logging.error("Metadata file format incorrect")
                sys.exit(1)
            src_fname = info[0].decode('utf-8')
            src_hexdigest = info[1]
            src_size = int(info[2])

    relative_fname = dest[len(dest_prefix) + 1:]

    logging.info("About to verify contents of %s", dest)
    dest_fd = open(dest, "r")
    dest_size = os.fstat(dest_fd.fileno()).st_size
    if src_size != dest_size:
        logging.error("Copied file size (%d bytes) does not match source file size (%d bytes)", dest_size, src_size)
        sys.exit(2)
    logging.info("There are %.2fMB to verify", dest_size / 1024. / 1024.)
    last_log = time.time()
    buf = dest_fd.read(1024*1024)
    hash_obj = hashlib.sha1()
    byte_count = len(buf)
    while len(buf) > 0:
        hash_obj.update(buf)
        buf = dest_fd.read(1024*1024)
        now = time.time()
        if now - last_log > 5:
            logging.info("Verified %.2f of %.2fMB; %.1f%% done", byte_count / 1024. / 1024., dest_size / 1024. / 1024.,
                (byte_count / float(dest_size)) * 100)
            last_log = now
        byte_count += len(buf)

    dest_fd.close()
    if src_hexdigest != hash_obj.hexdigest():
        logging.info("Destination file (%s) has incorrect SHA1 digest of %s, which does not match"
            " source file %s (digest %s)", dest, src_hexdigest, src_fname, hash_obj.hexdigest())
        sys.exit(1)
    else:
        logging.info("File verification successful: Destination (%s) and source (%s) have matching"
            " SHA1 digest (%s)", dest, src_fname, src_hexdigest)

    with open(metadata_summary, "a") as md_fd:
        if simple_fname(relative_fname):
            md_fd.write("TRANSFER_VERIFIED {} {} {} {}\n".format(relative_fname, src_hexdigest, src_size, int(time.time())).encode('utf-8'))
        else:
            info = {"name": relative_fname, "digest": src_hexdigest, "size": src_size, "timestamp": int(time.time())}
            md_fd.write("TRANSFER_VERIFIED {}\n".format(json.dumps(info)))
        os.fsync(md_fd.fileno())


def analyze(transfer_manifest):
    sync_request_start = None
    idx = -1
    sync_request = {'files': {}, 'xfer_files': set()}
    dest_dir = os.path.abspath(os.path.split(transfer_manifest)[0])
    sync_count = 0

    with open(transfer_manifest, "r") as fp:
        idx += 1
        for line in fp.xreadlines():
            info = line.strip().split()
            # Format: SYNC_REQUEST {} files_at_source={} files_to_transfer={} bytes_to_transfer={} files_to_verify={} bytes_to_verify={} timestamp={}
            if info[0] == 'SYNC_REQUEST':
                sync_count += 1
                if sync_request_start is not None:
                    logging.error("Sync request started at line %d but never finished; inconsistent log",
                        sync_request_start)
                    sys.exit(4)
                sync_request_start = idx
                for entry in info[2:]:
                    key, val = entry.split("=")
                    if key == 'timestamp':
                        continue
                    sync_request[key] = int(val)
            elif info[0] == 'TRANSFER_REQUEST' or info[0] == 'VERIFY_REQUEST': # Format: TRANSFER_REQUEST fname size
                if sync_request_start is None:
                    logging.error("Transfer request found at line %d before sync started; inconsistent log", idx)
                    sys.exit(4)
                if info[1][0] == '{':
                    local_info = json.loads(info[1])
                    sync_request['files'][local_info['name']] = int(local_info['size'])
                else:
                    sync_request['files'][info[1]] = int(info[2])
                if info[0] == 'TRANSFER_REQUEST':
                    if info[1][0] == '{':
                        local_info = json.loads(info[1])
                        sync_request['xfer_files'].add(local_info['name'])
                    else:
                        sync_request['xfer_files'].add(info[1])
            elif info[0] == 'TRANSFER_VERIFIED': # Format: TRANSFER_VERIFIED relative_fname hexdigest size timestamp:
                if sync_request_start is None:
                    logging.error("Transfer verification found at line %d before sync started; inconsistent log", idx)
                    sys.exit(4)
                if info[1][0] == '{':
                    local_info = json.loads(info[1])
                    fname = local_info['name']
                    size = int(local_info['size'])
                else:
                    fname = info[1]
                    size = int(info[3])
                if fname not in sync_request['files']:
                    logging.error("File %s verified but was not requested.", fname)
                    sys.exit(4)
                if sync_request['files'][fname] != size:
                    logging.error("Verified file size %d of %s is different than anticipated", size, fname, sync_request['files'][fname])
                    sys.exit(4)
                try:
                    local_size = os.stat(os.path.join(dest_dir, fname)).st_size
                except OSError as oe:
                    logging.error("Unable to verify size of %s: %s", fname, str(oe))
                    sys.exit(4)
                if local_size != size:
                    logging.error("Local size of %d of %s does not match anticipated size %d.", local_size, fname, size)
                    sys.exit(4)
                if fname in sync_request['xfer_files']:
                    sync_request['files_to_transfer'] -= 1
                    sync_request['bytes_to_transfer'] -= size
                else:
                    sync_request['files_to_verify'] -= 1
                    sync_request['bytes_to_verify'] -= size
                del sync_request['files'][fname]
            elif info[0] == 'SYNC_DONE':
                if sync_request_start is None:
                    logging.error("Transfer request found at line %d before sync started; inconsistent log", idx)
                    sys.exit(4)

                if sync_request['files_to_verify'] or sync_request['bytes_to_verify'] or sync_request['files'] or \
                        sync_request['files_to_transfer'] or sync_request['bytes_to_transfer']:
                    logging.error("SYNC_DONE but there is work remaining: %s", str(sync_request))
                    sys.exit(4)
                sync_request_start = None
                sync_request = {'files': {}, 'xfer_files': set()}
        if sync_request_start is not None and (sync_request['files_to_verify'] or sync_request['bytes_to_verify'] or sync_request['files'] or \
                sync_request['files_to_transfer'] or sync_request['bytes_to_transfer']):
            logging.error("Sync not done! Work remaining.")
            logging.error("- Files to transfer: %s", sync_request['files_to_transfer'])
            logging.error("- Files to verify: %s", sync_request['files_to_verify'])
            sys.exit(4)
    if sync_request_start is not None:
        with open(transfer_manifest, "a") as fp:
            fp.write("SYNC_DONE {}\n".format(int(time.time())))
        print("Synchronization done; verification complete.")
    elif sync_count:
        print("All synchronizations done; verification complete")
    else:
        logging.error("No synchronization found in manifest.")
        sys.exit(1)


def main():
    logging.basicConfig(format='%(asctime)s %(message)s', level=logging.INFO)

    args = parse_args()

    if args.cmd == "sync":
        working_dir = args.working_dir if args.working_dir else os.getcwd()
        print("Will synchronize %s at source to %s at destination" % (args.src, args.dest))
        cluster_id = submit_parent_dag(working_dir, args.src, os.path.abspath(args.dest), test_mode=args.test_mode)
        print("Parent job running in cluster %d" % cluster_id)
    elif args.cmd == "generate":
        logging.info("Generating file listing for %s", args.src)
        generate_file_listing(args.src, "source_manifest.txt", test_mode=args.test_mode)
    elif args.cmd == "write_subdag":
        logging.info("Generating SUBGDAG for transfer of %s->%s", args.source_prefix, args.dest_prefix)
        write_subdag(args.source_prefix, args.source_manifest, args.dest_prefix, args.dest_manifest, args.transfer_manifest, test_mode=args.test_mode)
    elif args.cmd == "exec":
        xfer_exec(args.src)
    elif args.cmd == "verify":
        verify(args.dest_prefix, args.dest, args.metadata, args.metadata_summary)
    elif args.cmd == "verify_remote":
        verify_remote(args.src)
    elif args.cmd == "analyze":
        analyze(args.transfer_manifest)

if __name__ == '__main__':
    main()<|MERGE_RESOLUTION|>--- conflicted
+++ resolved
@@ -63,13 +63,9 @@
 should_transfer_files = YES
 transfer_output_files = file0, metadata
 transfer_output_remaps = "file0 = $(dst_file); metadata = $(src_file_noslash).metadata"
-<<<<<<< HEAD
-+IS_TRANSFER_JOB = true
-=======
 requirements = Machine =?= "spaldingwcic0.chtc.wisc.edu"
 +IS_TRANSFER_JOB = true
 +WantFlocking = true
->>>>>>> 491d26e1
 
 queue
 """
@@ -85,13 +81,9 @@
 should_transfer_files = YES
 transfer_output_files = metadata
 transfer_output_remaps = "metadata = $(src_file_noslash).metadata"
-<<<<<<< HEAD
-+IS_TRANSFER_JOB = true
-=======
 requirements = Machine =?= "spaldingwcic0.chtc.wisc.edu"
 +IS_TRANSFER_JOB = true
 +WantFlocking = true
->>>>>>> 491d26e1
 
 queue
 """
